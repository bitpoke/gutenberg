name: End-to-End Tests

on:
    pull_request:
    push:
        branches:
            - trunk
            - 'release/**'
            - 'wp/**'

# Cancels all previous workflow runs for pull requests that have not completed.
concurrency:
    # The concurrency group contains the workflow name and the branch name for pull requests
    # or the commit hash for any other events.
    group: ${{ github.workflow }}-${{ github.event_name == 'pull_request' && github.head_ref || github.sha }}
    cancel-in-progress: true

jobs:
    admin:
        name: Admin - ${{ matrix.part }}
        runs-on: ubuntu-latest
        if: ${{ github.repository == 'WordPress/gutenberg' || github.event_name == 'pull_request' }}
        strategy:
            fail-fast: false
            matrix:
                part: [1, 2, 3, 4]
                node: ['14']

        steps:
            - uses: actions/checkout@5a4ac9002d0be2fb38bd78e4b4dbde5606d7042f # v2.3.4

            - name: Use desired version of NodeJS
              uses: actions/setup-node@38d90ce44d5275ad62cc48384b3d8a58c500bb5f # v2.2.2
              with:
                  node-version: ${{ matrix.node }}
                  cache: npm

            - name: Npm install and build
              run: |
<<<<<<< HEAD
                  npm install
                  FORCE_REDUCED_MOTION=true npm run build
=======
                  npm ci
                  npm run build
>>>>>>> 7aeaac38

            - name: Install WordPress
              run: |
                  npm run wp-env start

            - name: Running the tests
              run: |
                  $( npm bin )/wp-scripts test-e2e --config=./packages/e2e-tests/jest.config.js --listTests > ~/.jest-e2e-tests
                  $( npm bin )/wp-scripts test-e2e --config=./packages/e2e-tests/jest.config.js --cacheDirectory="$HOME/.jest-cache" --runTestsByPath $( awk 'NR % 4 == ${{ matrix.part }} - 1' < ~/.jest-e2e-tests )

            - name: Archive debug artifacts (screenshots, HTML snapshots)
              uses: actions/upload-artifact@e448a9b857ee2131e752b06002bf0e093c65e571 # v2.2.2
              if: always()
              with:
                  name: failures-artifacts
                  path: artifacts
                  if-no-files-found: ignore

            - name: Archive flaky tests report
              uses: actions/upload-artifact@e448a9b857ee2131e752b06002bf0e093c65e571 # v2.2.2
              if: always()
              with:
                  name: flaky-tests-report
                  path: flaky-tests
                  if-no-files-found: ignore<|MERGE_RESOLUTION|>--- conflicted
+++ resolved
@@ -37,13 +37,8 @@
 
             - name: Npm install and build
               run: |
-<<<<<<< HEAD
-                  npm install
-                  FORCE_REDUCED_MOTION=true npm run build
-=======
                   npm ci
                   npm run build
->>>>>>> 7aeaac38
 
             - name: Install WordPress
               run: |
