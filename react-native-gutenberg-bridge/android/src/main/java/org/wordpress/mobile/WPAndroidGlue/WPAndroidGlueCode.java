--- conflicted
+++ resolved
@@ -103,13 +103,10 @@
     private static final String PROP_NAME_POST_TYPE = "postType";
     private static final String PROP_NAME_LOCALE = "locale";
     private static final String PROP_NAME_TRANSLATIONS = "translations";
-<<<<<<< HEAD
+    public static final String PROP_NAME_CAPABILITIES = "capabilities";
+    public static final String PROP_NAME_CAPABILITIES_MENTIONS = "mentions";
     private static final String PROP_NAME_COLORS = "colors";
     private static final String PROP_NAME_GRADIENTS = "gradients";
-=======
-    public static final String PROP_NAME_CAPABILITIES = "capabilities";
-    public static final String PROP_NAME_CAPABILITIES_MENTIONS = "mentions";
->>>>>>> e5fda97e
 
     private static OkHttpHeaderInterceptor sAddCookiesInterceptor = new OkHttpHeaderInterceptor();
     private static OkHttpClient sOkHttpClient = new OkHttpClient.Builder().addInterceptor(sAddCookiesInterceptor).build();
@@ -369,20 +366,6 @@
     }
 
     @Deprecated
-<<<<<<< HEAD
-    public void onCreateView(Context initContext, boolean htmlModeEnabled,
-                             Application application, boolean isDebug, boolean buildGutenbergFromSource,
-                             boolean isNewPost, String localeString, Bundle translations, int colorBackground, boolean isDarkMode) {
-        onCreateView(initContext, htmlModeEnabled, application, isDebug, buildGutenbergFromSource, "post", isNewPost
-        , localeString, translations, colorBackground, isDarkMode, null);
-    }
-
-    public void onCreateView(Context initContext, boolean htmlModeEnabled,
-                             Application application, boolean isDebug, boolean buildGutenbergFromSource,
-                             String postType, boolean isNewPost, String localeString, Bundle translations,
-                             int colorBackground, boolean isDarkMode, @Nullable
-                             RNEditorTheme editorTheme) {
-=======
     public void onCreateView(Context initContext,
                              boolean htmlModeEnabled,
                              Application application,
@@ -405,6 +388,7 @@
                 translations,
                 colorBackground,
                 isDarkMode,
+                null,
                 null);
     }
 
@@ -419,8 +403,8 @@
                              Bundle translations,
                              int colorBackground,
                              boolean isDarkMode,
-                             @Nullable Boolean isSiteUsingWpComRestApi) {
->>>>>>> e5fda97e
+                             @Nullable Boolean isSiteUsingWpComRestApi,
+                             @Nullable RNEditorTheme editorTheme) {
         mIsDarkMode = isDarkMode;
         mReactRootView = new ReactRootView(new MutableContextWrapper(initContext));
         mReactRootView.setBackgroundColor(colorBackground);
@@ -451,21 +435,19 @@
         initialProps.putString(PROP_NAME_LOCALE, localeString);
         initialProps.putBundle(PROP_NAME_TRANSLATIONS, translations);
 
-<<<<<<< HEAD
-        if (editorTheme != null && editorTheme.getColors() != null) {
-            initialProps.putSerializable(PROP_NAME_COLORS, editorTheme.getColors());
-        }
-
-        if (editorTheme != null && editorTheme.getGradients() != null) {
-            initialProps.putSerializable(PROP_NAME_GRADIENTS, editorTheme.getGradients());
-        }
-=======
         Bundle capabilities = new Bundle();
         if (isSiteUsingWpComRestApi != null) {
             capabilities.putBoolean(PROP_NAME_CAPABILITIES_MENTIONS, isSiteUsingWpComRestApi);
         }
         initialProps.putBundle(PROP_NAME_CAPABILITIES, capabilities);
->>>>>>> e5fda97e
+
+        if (editorTheme != null && editorTheme.getColors() != null) {
+            initialProps.putSerializable(PROP_NAME_COLORS, editorTheme.getColors());
+        }
+
+        if (editorTheme != null && editorTheme.getGradients() != null) {
+            initialProps.putSerializable(PROP_NAME_GRADIENTS, editorTheme.getGradients());
+        }
 
         // The string here (e.g. "MyReactNativeApp") has to match
         // the string in AppRegistry.registerComponent() in index.js
