--- conflicted
+++ resolved
@@ -8,17 +8,10 @@
     }
 
     interface MediaUploadCallback {
-<<<<<<< HEAD
         void onUploadMediaFileSelected(int mediaId, String mediaUri);
         void onMediaFileUploadProgress(int mediaId, float progress);
-        void onMediaFileUploadSucceeded(int mediaId, String mediaUrl);
+        void onMediaFileUploadSucceeded(int mediaId, String mediaUrl, int serverId);
         void onMediaFileUploadFailed(int mediaId);
-=======
-        void onUploadMediaFileSelected(String mediaId, String mediaUri);
-        void onMediaFileUploadProgress(String mediaId, float progress);
-        void onMediaFileUploadSucceeded(String mediaId, String mediaUrl, int serverId);
-        void onMediaFileUploadFailed(String mediaId);
->>>>>>> 544f68e0
     }
 
     void onMediaLibraryPressed(MediaSelectedCallback mediaSelectedCallback);
