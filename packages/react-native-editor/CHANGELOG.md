<!-- Learn how to maintain this file at https://github.com/WordPress/gutenberg/tree/HEAD/packages#maintaining-changelogs. -->

<!--
For each user feature we should also add a importance categorization label  to indicate the relevance of the change for end users of GB Mobile. The format is the following:
[***] → Major new features, significant updates to core flows, or impactful fixes (e.g. a crash that impacts a lot of users) — things our users should be aware of.

[**] → Changes our users will probably notice, but doesn’t impact core flows. Most fixes.

[*] → Minor enhancements and fixes that address annoyances — things our users can miss.
-->

## Unreleased

<<<<<<< HEAD
-   [*] Image block: "Set as featured" button within image block settings. (Android and dev only) [#28854]
=======
-   [***] Search block now available on mobile! [https://github.com/WordPress/gutenberg/pull/30783]
>>>>>>> e9017989
-   [*] Image block: Add a "featured" banner. (Android only) [#30806]
-   [**] The media upload options of the Image, Video and Gallery block automatically opens when the respective block is inserted. [#29546]
-   [**] The media upload options of the File and Audio block automatically opens when the respective block is inserted. [#31025]



## 1.51.0

-   [*] Image block: Improve text entry for long alt text. [#29670]
-   [*] a11y: Bug fix: Allow stepper cell to be selected by screenreader [#30694]

## 1.50.1

-   [x] Truncate rangecell screenreader decimals] [#30678]
-   [x] Fix Quote block citation [#30548]
-   [xx] Fix crash from non-adjustable unit RangeCell a11y activation [#30636]
-   [xx] Fix Unsupported Block Editor on Android [#30650]

## 1.50.0

-   [***] a11y: Screenreader improvements for the UnitControl component [#29741]

## 1.49.0

-   [*] Remove the cancel button from settings options (Android only) [https://github.com/WordPress/gutenberg/pull/29599]

## 1.48.0

-   [**] Buttons block: added width setting. [#28543]

## 1.47.2

-   [**] Adds a `replaceBlock` method to iOS bridge delegate with a string to match the clientID and the contents to replace with. [#29734]

## 1.47.1

-   [**] Reduce the number of items per page when fetching reusable blocks to prevent a crash. [#29626]

## 1.47.0

-   [**] Add support for setting Cover block focal point. [#25810]

## 1.46.1

-   [**] Make inserter long-press options "add to beginning" and "add to end" always available. [#28610]
-   [*] Fix crash when Column block width attribute was empty. [#29015]

## 1.46.0

-   [***] New Block: Audio [#27401, #27467, #28594]
-   [**] Add support for setting heading anchors [#27935]
-   [**] Disable Unsupported Block Editor for Reusable blocks [#28552]
-   [**] Add proper handling for single use blocks such as the more block [#28339]

## 1.45.0

-   [*] Use react-native-url-polyfill in globals - [https://github.com/WordPress/gutenberg/pull/27867]
-   [*] Remove Old Layout Picker - [https://github.com/WordPress/gutenberg/pull/27640]

## 1.44.1

-   [**] Fix crash in mobile paragraph blocks with custom font size [#28121]
-   [**] Add move to top bottom when long pressing block movers [#27554]

## 1.44.0

-   [***] Add support for cross-posting between sites
-   [***] Full-width and wide alignment support for Columns

## 1.43.0

-   [***] New Block: File [#27228]
-   [**] Fix issue where a blocks would disappear when deleting all of the text inside without requiring the extra backspace to remove the block. [#27583]

## 1.42.0

-   [***] Adding support for selecting different unit of value in Cover and Columns blocks [#26161]
-   [**] Button block - Add link picker to the block settings [#26206]
-   [**] Support to render background/text colors in Group, Paragraph and Quote blocks [#25994]
-   [*] Fix theme colors syncing with the editor [#26821]
-   [**] Fix issue where a blocks would disappear when deleting all of the text inside without requiring the extra backspace to remove the block. [#27583]

## 1.41.0

-   [***] Faster editor start and overall operation on Android [#26732]
-   [*] [Android] Enable multiple upload support for Image block

## 1.40.0

## 1.39.1

-   [*] Heading block - Disable full-width/wide alignment [#26308]

## 1.39.0

-   [***] Full-width and wide alignment support for Video, Latest-posts, Gallery, Media & text, and Pullquote block
-   [***] Fix unsupported block bottom sheet is triggered when device is rotated
-   [***] Unsupported Block Editor: Fixed issue when cannot view or interact with the classic block on Jetpack site

## 1.38.0

[***] Add support for selecting user's post when configuring the link

## 1.37.0

-   [**] Add support for rounded style in Image block
-   [***] Full-width and wide alignment support for Group, Cover and Image block

## 1.36.1

-   [**] [iOS] Fixed Dark Mode transition for editor menus.

## 1.36.0

-   [**] [Android] Removed pullquote dev only restriction in Android
-   [**] Reflect changes of slider in block settings immediately.

## 1.35.0

-   [***] Fixed empty text fields on RTL layout. Now they are selectable and placeholders are visible.
-   [**] Add settings to allow changing column widths
-   [**] Media editing support in Gallery block.

## 1.34.0

-   [***] Media editing support in Cover block.
-   [*] Fixed a bug on the Heading block, where a heading with a link and string formatting showed a white shadow in dark mode.

## 1.33.1

-   Fixed a bug in the @-mentions feature where dismissing the @-mentions UI removed the @ character from the post.

## 1.33.0

-   [***] Media editing support in Media & Text block.
-   [***] New block: Social Icons
-   [*] Cover block placeholder is updated to allow users start the block with a background color

## 1.32.0

-   [***] Adds Copy, Cut, Paste, and Duplicate functionality to blocks
-   [***] Add support for mentions.
-   [***] Users can now individually edit unsupported blocks found in posts or pages.
-   [*] [iOS] Improved editor loading experience with Ghost Effect.

## 1.31.1

-   Fix for pullquote stylying in dark mode.
-   Fix for button style.

## 1.31.0

-   [**] Add support for customizing gradient type and angle in Buttons and Cover blocks.
-   [*] Show content information (block, word and characters counts).
-   [*] [Android] Fix handling of upload completion while re-opening the editor

## 1.30.0

-   [**] Adds editor support for theme defined colors and theme defined gradients on cover and button blocks.
-   [*] Support for breaking out of captions/citation authors by pressing enter on the following blocks: image, video, gallery, quote, and pullquote.

## 1.29.1

-   Revert Creating undo levels less frequently

## 1.29.0

-   [**] Add support for changing overlay color settings in Cover block
-   Add enter/exit animation in FloatingToolbar
-   [***] New block: Verse
-   [*] Fix merging of text blocks when text had active formatting (bold, italic, strike, link)
-   [***] Trash icon that is used to remove blocks is moved to the new menu reachable via ellipsis button in the block toolbar
-   [**] Block toolbar can now collapse when the block width is smaller than the toolbar content
-   [**] Creating undo levels less frequently
-   [**] Tooltip for page template selection buttons
-   [*] Fix button alignment in page templates and make strings consistent
-   [*] Add support for displaying radial gradients in Buttons and Cover blocks

## 1.28.2

-   [***] Disable Pullquote Block on Android

## 1.28.1

-   [**] Avoid crash when editor selection state becomes invalid

## 1.28.0

-   [***] New block: Pullquote
-   [**] Add support for changing background and text color in Buttons block
-   [*] Fix the icons and buttons in Gallery, Paragraph, List and MediaText block on RTL mode
-   [**] Remove Subscription Button from the Blog template since it didn't have an initial functionality and it is hard to configure for users.
-   [**] [iOS] Add support for the subscript `<sub>` and superscript `<sup>`HTML elements in text blocks
-   [**] Update page templates to use recently added blocks

## 1.27.1

-   Remove Subscription Button from the Blog template since it didn't have an initial functionality and it is hard to configure for users.

## 1.27.0

-   Block Editor: Add dialog for mentioning other users in your post
-   Prefill caption for image blocks when available on the Media library
-   New block: Buttons. From now you’ll be able to add the individual Button block only inside the Buttons block
-   Fix bug where whitespaces at start of text blocks were being removed
-   Add support for upload options in Cover block
-   [Android] Floating toolbar, previously located above nested blocks, is now placed at the top of the screen
-   [iOS] Floating toolbar, previously located above nested blocks, is now placed at the bottom of the screen
-   Fix the icons in FloatingToolbar on RTL mode
-   [Android] Add alignment options for heading block
-   Fix Quote block so it visually reflects selected alignment
-   Fix bug where buttons in page templates were not rendering correctly on web

## 1.26.0

-   [iOS] Disable ripple effect in all BottomSheet's controls.
-   [Android] Disable ripple effect for Slider control
-   New block: Columns
-   New starter page template: Blog
-   Make Starter Page Template picker buttons visible only when the screen height is enough
-   Fix a bug which caused to show URL settings modal randomly when changing the device orientation multiple times during the time Starter Page Template Preview is open

## 1.25.0

-   New block: Cover
-   [Android] Dark Mode
-   [Android] Improve icon on the "Take a Video" media option
-   Removed the dimming effect on unselected blocks
-   [iOS] Add alignment options for heading block
-   Implemented dropdown toolbar for alignment toolbar in Heading, Paragraph, Image, MediaText blocks
-   Block Editor: When editing link settings, tapping the keyboard return button now closes the settings panel as well as closing the keyboard.
-   [Android] Show an "Edit" button overlay on selected image blocks

## 1.24.0

-   New block: Latest Posts
-   Fix Quote block's left border not being visible in Dark Mode
-   Added Starter Page Templates: when you create a new page, we now show you a few templates to get started more quickly.
-   Fix crash when pasting HTML content with embeded images on paragraphs

## 1.23.0

-   New block: Group
-   Add support for upload options in Gallery block
-   Add support for size options in the Image block
-   New block: Button
-   Add scroll support inside block picker and block settings
-   [Android] Fix issue preventing correct placeholder image from displaying during image upload
-   [iOS] Fix diplay of large numbers on ordered lists
-   Fix issue where adding emojis to the post title add strong HTML elements to the title of the post
-   [iOS] Fix issue where alignment of paragraph blocks was not always being respected when splitting the paragraph or reading the post's html content.
-   We’ve introduced a new toolbar that floats above the block you’re editing, which makes navigating your blocks easier — especially complex ones.

## 1.22.0

-   Make inserter to show options on long-press to add before/after
-   Retry displaying image when connectivity restores
-   [iOS] Show an "Edit" button overlay on selected image blocks
-   [Android] Fix blank post when sharing media from another app
-   Add support for image size options in the gallery block
-   Fix issue that sometimes prevented merging paragraph blocks

## 1.21.0

-   Reduced padding around text on Rich Text based blocks.
-   [Android] Improved stability on very long posts.

## 1.20.0

-   Fix bug where image placeholders would sometimes not be shown
-   Fix crash on undo
-   Style fixes on the navigation UI
-   [iOS] Fix focus issue
-   New block: Shortcode. You can now create and edit Shortcode blocks in the editor.

## 1.19.0

-   Add support for changing Settings in List Block.
-   [iOS] Fix crash dismissing bottom-sheet after device rotation.
-   [Android] Add support for Preformatted block.
-   New block: Gallery. You can now create image galleries using WordPress Media library. Upload feature is coming soon.
-   Add support for Video block settings

## 1.18.0

-   [iOS] Added native fullscreen preview when clicking image from Image Block
-   New block: Spacer

## 1.17.0

-   Include block title in Unsupported block's UI
-   Show new-block-indicator when no blocks at all and when at the last block
-   Use existing links in the clipboard to prefill url field when inserting new link.
-   Media & Text block alignment options
-   Add alignment controls for paragraph blocks
-   [iOS] Fix issue where the keyboard would not capitalize sentences correctly on some cases.
-   [iOS] Support for Pexels image library
-   [Android] Added native fullscreen preview when clicking image from Image Block
-   [iOS] Add support for Preformatted block.
-   [Android] Fix issue when removing image/page break block crashes the app

## 1.16.1

-   [iOS] Fix tap on links bug that reappear on iOS 13.2

## 1.16.0

-   [Android] Add support for pexels images
-   Add left, center, and right image alignment controls

## 1.15.3

-   [iOS] Fix a layout bug in RCTAztecView in iOS 13.2

## 1.15.2

-   Fix issue when copy/paste photos from other apps, was not inserting an image on the post.
-   Fix issue where the block inserter layout wasn't correct after device rotation.

## 1.15.0

-   Fix issue when multiple media selection adds only one image or video block on Android
-   Fix issue when force Touch app shortcut doesn't work properly selecting "New Photo Post" on iOS
-   Add Link Target (Open in new tab) to Image Block.
-   [iOS] DarkMode improvements.
-   [iOS] Update to iOS 11 and Swift 5
-   New block: Media & Text

## 1.14.0

-   Fix a bug on iOS 13.0 were tapping on a link opens Safari
-   Fix a link editing issue, where trying to add a empty link at the start of another link would remove the existing link.
-   Fix missing content on long posts in html mode on Android

## 1.12.0

-   Add rich text styling to video captions
-   Prevent keyboard dismissal when switching between caption and text block on Android
-   Blocks that would be replaced are now hidden when add block bottom sheet displays
-   Tapping on empty editor area now always inserts new block at end of post

## 1.11.0

-   Toolbar scroll position now resets when its content changes.
-   Dark Mode for iOS.

## 1.10.0

-   Adding a block from the post title now shows the add block here indicator.
-   Deselect post title any time a block is added
-   Fix loss of center alignment in image captions on Android

## 1.9.0

-   Enable video block on Android platform
-   Tapping on an empty editor area will create a new paragraph block
-   Fix content loss issue when loading unsupported blocks containing inner blocks.
-   Adding a block from the Post Title now inserts the block at the top of the Post.

## 1.8.0

-   Fix pasting simple text on Post Title
-   Remove editable empty line after list on the List block
-   Performance improvements on rich text editing

## 1.7.0

-   Fixed keyboard flickering issue after pressing Enter repeatedly on the Post Title.
-   New blocks are available: video/quote/more

## 1.6.0

-   Fixed issue with link settings where “Open in New Tab” was always OFF on open.
-   Added UI to display a warning when a block has invalid content.<|MERGE_RESOLUTION|>--- conflicted
+++ resolved
@@ -11,12 +11,9 @@
 
 ## Unreleased
 
-<<<<<<< HEAD
--   [*] Image block: "Set as featured" button within image block settings. (Android and dev only) [#28854]
-=======
 -   [***] Search block now available on mobile! [https://github.com/WordPress/gutenberg/pull/30783]
->>>>>>> e9017989
 -   [*] Image block: Add a "featured" banner. (Android only) [#30806]
+-   [*] Image block: "Set as featured" button within image block settings. (Android only) [#28854]
 -   [**] The media upload options of the Image, Video and Gallery block automatically opens when the respective block is inserted. [#29546]
 -   [**] The media upload options of the File and Audio block automatically opens when the respective block is inserted. [#31025]
 
