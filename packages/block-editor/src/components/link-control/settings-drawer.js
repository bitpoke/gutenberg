/**
 * External dependencies
 */
import { noop } from 'lodash';

/**
 * WordPress dependencies
 */
import { __ } from '@wordpress/i18n';
import { ToggleControl } from '@wordpress/components';

const defaultSettings = [
	{
		id: 'opensInNewTab',
		title: __( 'Open in new tab' ),
	},
];

const LinkControlSettingsDrawer = ( {
	value,
	onChange = noop,
	settings = defaultSettings,
} ) => {
	if ( ! settings || ! settings.length ) {
		return null;
	}

	const handleSettingChange = ( setting ) => ( newValue ) => {
		onChange( {
			...value,
			[ setting.id ]: newValue,
		} );
	};

	const theSettings = settings.map( ( setting ) => (
		<ToggleControl
			className="block-editor-link-control__setting"
			key={ setting.id }
			label={ setting.title }
			onChange={ handleSettingChange( setting ) }
<<<<<<< HEAD
			checked={ value ? value[ setting.id ] : false }
=======
			checked={ value ? !! value[ setting.id ] : false }
>>>>>>> 251bab45
		/>
	) );

	return (
		<fieldset className="block-editor-link-control__settings">
			<legend className="screen-reader-text">
				{ __( 'Currently selected link settings' ) }
			</legend>
			{ theSettings }
		</fieldset>
	);
};

export default LinkControlSettingsDrawer;<|MERGE_RESOLUTION|>--- conflicted
+++ resolved
@@ -38,11 +38,7 @@
 			key={ setting.id }
 			label={ setting.title }
 			onChange={ handleSettingChange( setting ) }
-<<<<<<< HEAD
-			checked={ value ? value[ setting.id ] : false }
-=======
 			checked={ value ? !! value[ setting.id ] : false }
->>>>>>> 251bab45
 		/>
 	) );
 
