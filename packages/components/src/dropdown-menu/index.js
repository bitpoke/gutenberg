/**
 * External dependencies
 */
import classnames from 'classnames';
import { flatMap, isEmpty, isFunction } from 'lodash';

/**
 * WordPress dependencies
 */
import { DOWN } from '@wordpress/keycodes';
import deprecated from '@wordpress/deprecated';

/**
 * Internal dependencies
 */
import Button from '../button';
import Dropdown from '../dropdown';
import { NavigableMenu } from '../navigable-container';

function mergeProps( defaultProps = {}, props = {} ) {
	const mergedProps = {
		...defaultProps,
		...props,
	};

	if ( props.className && defaultProps.className ) {
		mergedProps.className = classnames(
			props.className,
			defaultProps.className
		);
	}

	return mergedProps;
}

function DropdownMenu( {
	children,
	className,
	controls,
	icon = 'menu',
	label,
	popoverProps,
	toggleProps,
	menuProps,
	// The following props exist for backward compatibility.
	menuLabel,
	position,
	noIcons,
} ) {
	if ( menuLabel ) {
		deprecated( '`menuLabel` prop in `DropdownComponent`', {
			alternative: '`menuProps` object and its `aria-label` property',
			plugin: 'Gutenberg',
		} );
	}

	if ( position ) {
		deprecated( '`position` prop in `DropdownComponent`', {
			alternative: '`popoverProps` object and its `position` property',
			plugin: 'Gutenberg',
		} );
	}

	if ( isEmpty( controls ) && ! isFunction( children ) ) {
		return null;
	}

	// Normalize controls to nested array of objects (sets of controls)
	let controlSets;
	if ( ! isEmpty( controls ) ) {
		controlSets = controls;
		if ( ! Array.isArray( controlSets[ 0 ] ) ) {
			controlSets = [ controlSets ];
		}
	}
	const mergedPopoverProps = mergeProps(
		{
			className: 'components-dropdown-menu__popover',
			position,
		},
		popoverProps
	);

	return (
		<Dropdown
			className={ classnames( 'components-dropdown-menu', className ) }
			popoverProps={ mergedPopoverProps }
			renderToggle={ ( { isOpen, onToggle } ) => {
				const openOnArrowDown = ( event ) => {
					if ( ! isOpen && event.keyCode === DOWN ) {
						event.preventDefault();
						event.stopPropagation();
						onToggle();
					}
				};
				const mergedToggleProps = mergeProps(
					{
						className: classnames(
							'components-dropdown-menu__toggle',
							{
								'is-opened': isOpen,
							}
						),
					},
					toggleProps
				);

				return (
					<Button
						{ ...mergedToggleProps }
						icon={ icon }
						onClick={ ( event ) => {
							onToggle( event );
							if ( mergedToggleProps.onClick ) {
								mergedToggleProps.onClick( event );
							}
						} }
						onKeyDown={ ( event ) => {
							openOnArrowDown( event );
							if ( mergedToggleProps.onKeyDown ) {
								mergedToggleProps.onKeyDown( event );
							}
						} }
						aria-haspopup="true"
						aria-expanded={ isOpen }
						label={ label }
						showTooltip
					>
<<<<<<< HEAD
						{ ( ! icon || hasArrowIndicator ) && (
							<span className="components-dropdown-menu__indicator" />
						) }
=======
						{ mergedToggleProps.children }
>>>>>>> 251bab45
					</Button>
				);
			} }
			renderContent={ ( props ) => {
				const mergedMenuProps = mergeProps(
					{
						'aria-label': menuLabel || label,
<<<<<<< HEAD
						className: 'components-dropdown-menu__menu',
=======
						className: classnames(
							'components-dropdown-menu__menu',
							{ 'no-icons': noIcons }
						),
>>>>>>> 251bab45
					},
					menuProps
				);

				return (
					<NavigableMenu { ...mergedMenuProps } role="menu">
						{ isFunction( children ) ? children( props ) : null }
						{ flatMap( controlSets, ( controlSet, indexOfSet ) =>
							controlSet.map( ( control, indexOfControl ) => (
								<Button
									key={ [
										indexOfSet,
										indexOfControl,
									].join() }
									onClick={ ( event ) => {
										event.stopPropagation();
										props.onClose();
										if ( control.onClick ) {
											control.onClick();
										}
									} }
									className={ classnames(
										'components-dropdown-menu__menu-item',
										{
											'has-separator':
												indexOfSet > 0 &&
												indexOfControl === 0,
											'is-active': control.isActive,
										}
									) }
									icon={ control.icon }
									aria-checked={
										control.role === 'menuitemcheckbox' ||
										control.role === 'menuitemradio'
											? control.isActive
											: undefined
									}
									role={
										control.role === 'menuitemcheckbox' ||
										control.role === 'menuitemradio'
											? control.role
											: 'menuitem'
									}
									disabled={ control.isDisabled }
								>
									{ control.title }
								</Button>
							) )
						) }
					</NavigableMenu>
				);
			} }
		/>
	);
}

export default DropdownMenu;<|MERGE_RESOLUTION|>--- conflicted
+++ resolved
@@ -126,13 +126,7 @@
 						label={ label }
 						showTooltip
 					>
-<<<<<<< HEAD
-						{ ( ! icon || hasArrowIndicator ) && (
-							<span className="components-dropdown-menu__indicator" />
-						) }
-=======
 						{ mergedToggleProps.children }
->>>>>>> 251bab45
 					</Button>
 				);
 			} }
@@ -140,14 +134,10 @@
 				const mergedMenuProps = mergeProps(
 					{
 						'aria-label': menuLabel || label,
-<<<<<<< HEAD
-						className: 'components-dropdown-menu__menu',
-=======
 						className: classnames(
 							'components-dropdown-menu__menu',
 							{ 'no-icons': noIcons }
 						),
->>>>>>> 251bab45
 					},
 					menuProps
 				);
