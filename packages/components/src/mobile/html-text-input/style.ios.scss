@import "./style.scss";

.htmlViewTitle {
	font-family: $htmlFont;
	padding-left: $padding;
	padding-right: $padding;
	padding-top: $padding;
	padding-bottom: $padding;
<<<<<<< HEAD
=======
	height: $title-height;
	margin-top: $padding * 2;
>>>>>>> b9644851
}<|MERGE_RESOLUTION|>--- conflicted
+++ resolved
@@ -6,9 +6,5 @@
 	padding-right: $padding;
 	padding-top: $padding;
 	padding-bottom: $padding;
-<<<<<<< HEAD
-=======
-	height: $title-height;
 	margin-top: $padding * 2;
->>>>>>> b9644851
 }