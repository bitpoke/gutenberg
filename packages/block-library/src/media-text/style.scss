.wp-block-media-text {
	// This block's direction should not be manipulated by rtl, as the mediaPosition control does.
	/*!rtl:begin:ignore*/
	direction: ltr;
	/*!rtl:end:ignore*/
	display: grid;
	grid-template-columns: 50% 1fr;
	grid-template-rows: auto;

<<<<<<< HEAD
	.has-media-on-the-right {
=======
	&.has-media-on-the-right {
>>>>>>> 251bab45
		grid-template-columns: 1fr 50%;
	}
}

.wp-block-media-text.is-vertically-aligned-top {
	.wp-block-media-text__content,
	.wp-block-media-text__media {
		align-self: start;
	}
}
.wp-block-media-text,
.wp-block-media-text.is-vertically-aligned-center {
	.wp-block-media-text__content,
	.wp-block-media-text__media {
		align-self: center;
	}
}

.wp-block-media-text.is-vertically-aligned-bottom {
	.wp-block-media-text__content,
	.wp-block-media-text__media {
		align-self: end;
	}
}

.wp-block-media-text .wp-block-media-text__media {
	/*!rtl:begin:ignore*/
	grid-column: 1;
	grid-row: 1;
	/*!rtl:end:ignore*/
	margin: 0;
}

.wp-block-media-text .wp-block-media-text__content {
	direction: ltr;
	/*!rtl:begin:ignore*/
	grid-column: 2;
	grid-row: 1;
	/*!rtl:end:ignore*/
	padding: 0 8% 0 8%;
	word-break: break-word;
}

.wp-block-media-text.has-media-on-the-right .wp-block-media-text__media {
	/*!rtl:begin:ignore*/
	grid-column: 2;
	grid-row: 1;
	/*!rtl:end:ignore*/
}

.wp-block-media-text.has-media-on-the-right .wp-block-media-text__content {
	/*!rtl:begin:ignore*/
	grid-column: 1;
	grid-row: 1;
	/*!rtl:end:ignore*/
}

.wp-block-media-text > figure > img,
.wp-block-media-text > figure > video {
	max-width: unset;
	width: 100%;
	vertical-align: middle;
}

.wp-block-media-text.is-image-fill figure.wp-block-media-text__media-container {
	height: 100%;
	min-height: 250px;
	background-size: cover;
}

.wp-block-media-text.is-image-fill figure.wp-block-media-text__media-container > img {
	// The image is visually hidden but accessible to assistive technologies.
	position: absolute;
	width: 1px;
	height: 1px;
	padding: 0;
	margin: -1px;
	overflow: hidden;
	clip: rect(0, 0, 0, 0);
	border: 0;
}
/*
* Here we here not able to use a mobile first CSS approach.
* Custom widths are set using inline styles, and on mobile,
* we need 100% width, so we use important to overwrite the inline style.
* If the style were set on mobile first, on desktop styles,
* we would have no way of setting the style again to the inline style.
*/
@media (max-width: #{ ($break-small) }) {
	.wp-block-media-text.is-stacked-on-mobile {
		grid-template-columns: 100% !important;
		.wp-block-media-text__media {
			grid-column: 1;
			grid-row: 1;
		}
		.wp-block-media-text__content {
			grid-column: 1;
			grid-row: 2;
		}
	}

	.wp-block-media-text.is-stacked-on-mobile.has-media-on-the-right {
		.wp-block-media-text__media {
			grid-column: 1;
			grid-row: 2;
		}
		.wp-block-media-text__content {
			grid-column: 1;
			grid-row: 1;
		}
	}
}<|MERGE_RESOLUTION|>--- conflicted
+++ resolved
@@ -7,11 +7,7 @@
 	grid-template-columns: 50% 1fr;
 	grid-template-rows: auto;
 
-<<<<<<< HEAD
-	.has-media-on-the-right {
-=======
 	&.has-media-on-the-right {
->>>>>>> 251bab45
 		grid-template-columns: 1fr 50%;
 	}
 }
