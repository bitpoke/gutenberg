--- conflicted
+++ resolved
@@ -14,13 +14,6 @@
 import { useEditorContext } from '../editor';
 
 export default function SaveButton() {
-<<<<<<< HEAD
-	const [ , setStatus ] = useEntityProp(
-		'postType',
-		'wp_template',
-		'status'
-	);
-=======
 	const { settings } = useEditorContext();
 	const [ , setStatus ] = useEntityProp(
 		'postType',
@@ -33,7 +26,6 @@
 		'title'
 	);
 	const [ slug ] = useEntityProp( 'postType', settings.templateType, 'slug' );
->>>>>>> 251bab45
 	// Publish template if not done yet.
 	useEffect( () => {
 		setStatus( 'publish' );
