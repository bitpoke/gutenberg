--- conflicted
+++ resolved
@@ -289,7 +289,6 @@
     }
 
     @objc
-<<<<<<< HEAD
     func requestStoryCreatorLoad(_ mediaFilesArray: [AnyObject], blockId: String) {
         // TODO actually implement the delegate call on iOS
         let mediaFiles = mediaFilesArray.compactMap { $0 as? String }
@@ -297,7 +296,8 @@
         //     self.delegate?.gutenbergDidRequestStoryCreatorLoad(mediaFiles: mediaFiles, blockId: blockId)
         // }
     }
-=======
+
+    @objc
     func actionButtonPressed(_ buttonType: String) {
         guard let button = Gutenberg.ActionButtonType(rawValue: buttonType) else {
             return
@@ -307,7 +307,6 @@
         }
     }
 
->>>>>>> 0c53c106
 }
 
 // MARK: - RCTBridgeModule delegate
