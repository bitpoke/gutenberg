--- conflicted
+++ resolved
@@ -1,9 +1,6 @@
 /**
  * External dependencies
  */
-<<<<<<< HEAD
-import { NativeModules as RNNativeModules } from 'react-native';
-=======
 import 'react-native-gesture-handler/jestSetup';
 import { Image, NativeModules as RNNativeModules } from 'react-native';
 
@@ -14,7 +11,6 @@
 // Set up the app runtime globals for the test environment, which includes
 // modifying the above `global.navigator`
 require( '../../packages/react-native-editor/src/globals' );
->>>>>>> 7aeaac38
 
 RNNativeModules.UIManager = RNNativeModules.UIManager || {};
 RNNativeModules.UIManager.RCTView = RNNativeModules.UIManager.RCTView || {};
