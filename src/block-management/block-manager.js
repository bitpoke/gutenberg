--- conflicted
+++ resolved
@@ -31,22 +31,12 @@
 import { DefaultBlockAppender } from '@wordpress/editor';
 import { sendNativeEditorDidLayout } from 'react-native-gutenberg-bridge';
 
-<<<<<<< HEAD
 type PropsType = {
+	rootClientId: ?string,
 	blockClientIds: Array<string>,
 	blockCount: number,
 	focusBlock: ( clientId: string ) => void,
 	insertBlock: ( block: BlockType, position: number ) => void,
-=======
-import EventEmitter from 'events';
-
-const keyboardDidShow = 'keyboardDidShow';
-const keyboardDidHide = 'keyboardDidHide';
-const safeAreaInsetsForRootViewDidChange = 'safeAreaInsetsForRootViewDidChange';
-
-export type BlockListType = {
->>>>>>> c14996f8
-	rootClientId: ?string,
 	replaceBlock: ( string, BlockType ) => mixed,
 	selectedBlock: ?BlockType,
 	selectedBlockClientId: string,
@@ -67,19 +57,12 @@
 		super( props );
 
 		( this: any ).renderItem = this.renderItem.bind( this );
-<<<<<<< HEAD
-		( this: any ).shouldFlatListPreventAutomaticScroll = this.shouldFlatListPreventAutomaticScroll.bind( this )
-=======
 		( this: any ).shouldFlatListPreventAutomaticScroll = this.shouldFlatListPreventAutomaticScroll.bind( this );
-		( this: any ).keyExtractor = this.keyExtractor.bind( this );
 		( this: any ).onSafeAreaInsetsUpdate = this.onSafeAreaInsetsUpdate.bind( this );
-
-		const blocks = props.blocks.map( ( block ) => {
-			const newBlock = { ...block };
-			newBlock.focused = props.isBlockSelected( block.clientId );
-			return newBlock;
-		} );
->>>>>>> c14996f8
+		( this: any ).onBlockTypeSelected = this.onBlockTypeSelected.bind( this );
+		( this: any ).onRootViewLayout = this.onRootViewLayout.bind( this );
+		( this: any ).keyboardDidShow = this.keyboardDidShow.bind( this );
+		( this: any ).keyboardDidHide = this.keyboardDidHide.bind( this );
 
 		this.state = {
 			blockTypePickerVisible: false,
@@ -96,7 +79,7 @@
 		this.setState( { blockTypePickerVisible: show } );
 	}
 
-	onBlockTypeSelected = ( itemValue: string ) => {
+	onBlockTypeSelected( itemValue: string ) {
 		this.setState( { blockTypePickerVisible: false } );
 
 		// create an empty block of the selected type
@@ -113,108 +96,56 @@
 			this.props.insertBlock( newBlock, insertionIndex );
 		}
 
-<<<<<<< HEAD
 		// now set the focus
 		this.props.focusBlock( newBlock.clientId );
-	};
-=======
-	onSafeAreaInsetsUpdate = ( result: Object ) => {
+	}
+
+	onSafeAreaInsetsUpdate( result: Object ) {
 		const { safeAreaInsets } = result;
 		if ( this.state.safeAreaBottomInset !== safeAreaInsets.bottom ) {
 			this.setState( { ...this.state, safeAreaBottomInset: safeAreaInsets.bottom } );
 		}
 	}
 
-	onInlineToolbarButtonPressed = ( button: number, clientId: string ) => {
-		switch ( button ) {
-			case InlineToolbarActions.UP:
-				this.props.moveBlockUpAction( clientId );
-				break;
-			case InlineToolbarActions.DOWN:
-				this.props.moveBlockDownAction( clientId );
-				break;
-			case InlineToolbarActions.DELETE:
-				this.props.deleteBlockAction( clientId );
-				break;
-		}
-	}
->>>>>>> c14996f8
-
-	onRootViewLayout = ( event: LayoutChangeEvent ) => {
+	onRootViewLayout( event: LayoutChangeEvent ) {
 		const { height } = event.nativeEvent.layout;
 		this.setState( { rootViewHeight: height }, () => {
 			sendNativeEditorDidLayout();
 		} );
 	}
 
-<<<<<<< HEAD
-=======
-	componentDidMount() {
-		this.keyboardDidShowListener = Keyboard.addListener( keyboardDidShow, this.keyboardDidShow );
-		this.keyboardDidHideListener = Keyboard.addListener( keyboardDidHide, this.keyboardDidHide );
-		SafeArea.addEventListener( safeAreaInsetsForRootViewDidChange, this.onSafeAreaInsetsUpdate );
-	}
-
-	componentWillUnmount() {
-		Keyboard.removeListener( keyboardDidShow, this.keyboardDidShow );
-		Keyboard.removeListener( keyboardDidHide, this.keyboardDidHide );
-		SafeArea.removeEventListener( safeAreaInsetsForRootViewDidChange, this.onSafeAreaInsetsUpdate );
-	}
-
->>>>>>> c14996f8
-	keyboardDidShow = () => {
-		this.setState( { isKeyboardVisible: true } );
-	};
-
-	keyboardDidHide = () => {
-		this.setState( { isKeyboardVisible: false } );
-	};
-
 	componentDidMount() {
 		Keyboard.addListener( 'keyboardDidShow', this.keyboardDidShow );
 		Keyboard.addListener( 'keyboardDidHide', this.keyboardDidHide );
+		SafeArea.addEventListener( 'safeAreaInsetsForRootViewDidChange', this.onSafeAreaInsetsUpdate );
 	}
 
 	componentWillUnmount() {
 		Keyboard.removeListener( 'keyboardDidShow', this.keyboardDidShow );
 		Keyboard.removeListener( 'keyboardDidHide', this.keyboardDidHide );
+		SafeArea.removeEventListener( 'safeAreaInsetsForRootViewDidChange', this.onSafeAreaInsetsUpdate );
+	}
+
+	keyboardDidShow() {
+		this.setState( { isKeyboardVisible: true } );
+	}
+
+	keyboardDidHide() {
+		this.setState( { isKeyboardVisible: false } );
 	}
 
 	shouldFlatListPreventAutomaticScroll() {
 		return this.state.blockTypePickerVisible;
 	}
 
-	keyExtractor( clientId: string ) {
-		return clientId;
-	}
-
 	renderList() {
-<<<<<<< HEAD
-=======
-		// TODO: we won't need this. This just a temporary solution until we implement the RecyclerViewList native code for iOS
-		// And fix problems with RecyclerViewList on Android
-		const list = (
-			<KeyboardAwareFlatList
-				blockToolbarHeight={ toolbarStyles.container.height }
-				innerToolbarHeight={ inlineToolbarStyles.toolbar.height }
-				safeAreaBottomInset={ this.state.safeAreaBottomInset }
-				parentHeight={ this.state.rootViewHeight }
-				keyboardShouldPersistTaps="always"
-				style={ styles.list }
-				data={ this.state.blocks }
-				extraData={ { refresh: this.state.refresh } }
-				keyExtractor={ this.keyExtractor }
-				renderItem={ this.renderItem }
-				shouldPreventAutomaticScroll={ this.shouldFlatListPreventAutomaticScroll }
-			/>
-		);
->>>>>>> c14996f8
 		return (
 			<View style={ { flex: 1 } } >
 				<DefaultBlockAppender rootClientId={ this.props.rootClientId } />
 				<KeyboardAwareFlatList
 					blockToolbarHeight={ toolbarStyles.container.height }
 					innerToolbarHeight={ inlineToolbarStyles.toolbar.height }
+					safeAreaBottomInset={ this.state.safeAreaBottomInset }
 					parentHeight={ this.state.rootViewHeight }
 					keyboardShouldPersistTaps="always"
 					style={ styles.list }
@@ -242,21 +173,6 @@
 	}
 
 	render() {
-<<<<<<< HEAD
-=======
-		const list = this.renderList();
-		const blockTypePicker = (
-			<BlockPicker
-				onDismiss={ () => {
-					this.showBlockTypePicker( false );
-				} }
-				onValueSelected={ ( itemValue ) => {
-					this.onBlockTypeSelected( itemValue );
-				} }
-			/>
-		);
-
->>>>>>> c14996f8
 		return (
 			<SafeAreaView style={ styles.container } onLayout={ this.onRootViewLayout }>
 				{
@@ -282,23 +198,8 @@
 		return isUnmodifiedDefaultBlock( block );
 	}
 
-<<<<<<< HEAD
 	renderItem( value: { item: string, index: number } ) {
 		const clientId = value.item;
-=======
-	renderItem( value: { item: BlockType, index: number } ) {
-		const titleForAddPlaceIndicator = __( 'ADD BLOCK HERE' );
-		const addBlockHere = (
-			<View style={ styles.containerStyleAddHere } >
-				<View style={ styles.lineStyleAddHere }></View>
-				<Text style={ styles.labelStyleAddHere } > { titleForAddPlaceIndicator } </Text>
-				<View style={ styles.lineStyleAddHere }></View>
-			</View>
-		);
-
-		const canMoveUp = ! this.isFirstBlock( value.index );
-		const canMoveDown = ! this.isLastBlock( value.index );
->>>>>>> c14996f8
 
 		return (
 			<View>
@@ -308,20 +209,16 @@
 					clientId={ clientId }
 					rootClientId={ this.props.rootClientId }
 				/>
-<<<<<<< HEAD
 				{ this.state.blockTypePickerVisible && this.props.isBlockSelected( clientId ) && (
 					<View style={ styles.containerStyleAddHere } >
 						<View style={ styles.lineStyleAddHere }></View>
-						<Text style={ styles.labelStyleAddHere } >ADD BLOCK HERE</Text>
+						<Text style={ styles.labelStyleAddHere } >{ __( 'ADD BLOCK HERE' ) }</Text>
 						<View style={ styles.lineStyleAddHere }></View>
 					</View>
 				) }
-=======
-				{ this.state.blockTypePickerVisible && value.item.focused && ( ! this.isReplaceable( value.item ) ) && addBlockHere }
->>>>>>> c14996f8
 			</View>
 		);
-	};
+	}
 
 	renderHTML() {
 		return (
