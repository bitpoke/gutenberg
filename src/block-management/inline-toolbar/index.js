/** @flow
 * @format */

/**
 * External dependencies
 */
import React from 'react';
import { View } from 'react-native';

/**
 * WordPress dependencies
 */
import { ToolbarButton } from '@wordpress/components';
import { __ } from '@wordpress/i18n';
import { InspectorControls } from '@wordpress/block-editor';

/**
 * Internal dependencies
 */
import styles from './style.scss';
import InlineToolbarActions from './actions';

export { InlineToolbarActions };

type PropsType = {
	clientId: string,
	canMoveUp: boolean,
	canMoveDown: boolean,
	onButtonPressed: ( button: number ) => void,
};

export default class InlineToolbar extends React.Component<PropsType> {
	constructor() {
		super( ...arguments );
		// Flow gets picky about reassigning methods on classes
		// https://github.com/facebook/flow/issues/1517#issuecomment-194538151
		( this: any ).onUpPressed = this.onUpPressed.bind( this );
		( this: any ).onDownPressed = this.onDownPressed.bind( this );
		( this: any ).onDeletePressed = this.onDeletePressed.bind( this );
	}

	onUpPressed() {
		this.props.onButtonPressed( InlineToolbarActions.UP );
	}

	onDownPressed() {
		this.props.onButtonPressed( InlineToolbarActions.DOWN );
	}

	onDeletePressed() {
		this.props.onButtonPressed( InlineToolbarActions.DELETE );
	}

	render() {
		return (
			<View style={ styles.toolbar } >
				<ToolbarButton
<<<<<<< HEAD
					accessibilityLabel="toolbar"
					label={ __( 'Move block up' ) }
=======
					label={ __( 'Move up' ) }
>>>>>>> bd1ebf52
					isDisabled={ ! this.props.canMoveUp }
					onClick={ this.onUpPressed }
					icon="arrow-up-alt"
				/>

				<ToolbarButton
					label={ __( 'Move down' ) }
					isDisabled={ ! this.props.canMoveDown }
					onClick={ this.onDownPressed }
					icon="arrow-down-alt"
				/>

				<View style={ styles.spacer } />

				<InspectorControls.Slot />

				<ToolbarButton
					label={ __( 'Remove' ) }
					onClick={ this.onDeletePressed }
					icon="trash"
				/>
			</View>
		);
	}
}<|MERGE_RESOLUTION|>--- conflicted
+++ resolved
@@ -55,12 +55,8 @@
 		return (
 			<View style={ styles.toolbar } >
 				<ToolbarButton
-<<<<<<< HEAD
 					accessibilityLabel="toolbar"
-					label={ __( 'Move block up' ) }
-=======
 					label={ __( 'Move up' ) }
->>>>>>> bd1ebf52
 					isDisabled={ ! this.props.canMoveUp }
 					onClick={ this.onUpPressed }
 					icon="arrow-up-alt"
