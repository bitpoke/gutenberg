--- conflicted
+++ resolved
@@ -1,22 +1,3 @@
-<<<<<<< HEAD
-tree bf52f715f56513afdd06643955a782daaeefa279
-parent bc5754797cc49ed294ec745bcb19fe053ec34331
-author Sérgio Estêvão <sergioestevao@gmail.com> 1579874500 +0000
-committer GitHub <noreply@github.com> 1579874500 +0000
-gpgsig -----BEGIN PGP SIGNATURE-----
- 
- wsBcBAABCAAQBQJeKvjECRBK7hj4Ov3rIwAAdHIIAAf+TqIaXGQ/AHkOv9hUyjNM
- ++JIDLMifnfy42jolwmIrvMmxPQ3Bbp0lca7WdeSYF+2hTNFLTpJjfCROtl61Nj6
- DsxQ6Fdi0WAq7vcfzli3TLDZEMKAT/oe4NuWicBvzTwo/FiewVHofskkktHElFku
- O6+5oHLDGAIofHZTfwdCBk/erT73JlhUlKeF7fJK7k4xuZbiJFjbeANE/8edPK8T
- juWpQzr9tH7PeLUHrrCwPJTHMyq/69BqrdxAb6DE5a2r4aDdSmSvj26qHtpNyhqp
- BAvB3hJZGSBF0zzuj+wjWw9zcyDPBbb9ADSJdyfdCbe7UTfvxq0GoLPoQmogt+Q=
- =YDnr
- -----END PGP SIGNATURE-----
- 
-
-Pass the prop for selection color. (#19635)
-=======
 tree b5fcf36ba6bf99fc1c85c2096142e8f55b48888b
 parent 23493b7b13ba957ab5a92b8c8a4f9d20925c2029
 author Stefanos Togoulidis <stefanostogoulidis@gmail.com> 1579899596 +0200
@@ -35,60 +16,59 @@
 
 [RNmobile] Upgrade to RN 0.61.5 (#19369)
 
-* `focusable` replaced `clickable
-
-See https://github.com/facebook/react-native/pull/25274
-
-* Provide a native colors.native.scss
-
-* Upgrade React Native version in Gutenberg web repo
-
-* Jest doesn't have hasteImplModulePath anymore
-
-* Work around other regressions. Will revert when those fixed
-
-* Bump react-native version to 0.61.5
-
-* Update babel-jest to try fixing babel-plugin-jest-hoist jest.mock issue
-
-* Update jest to try fixing babel-plugin-jest-hoist jest.mock issue
-
-* Pin xmldom to older version to bypass license file ambiguity
-
-With newer versions, the license check script doesn't recognise that the
-package is dual licenced and is reporting it as incompatible.
-
-This commit pins the package to an older version. There is no functional
-difference between the two versions, see
-https://github.com/xmldom/xmldom/compare/v0.1.27...v0.1.30
-
-* Revert "Provide a native colors.native.scss"
-
-This reverts commit b05f1e48c03d6ca880a8ffcca4dc7d4261550f8d.
-
-This shouldn't be needed anymore after
-https://github.com/wordpress-mobile/gutenberg-mobile/pull/1683
-
-* Revert "Pin xmldom to older version to bypass license file ambiguity"
-
-This reverts commit 7e3c2b51446ec9db8a171a737d73ff8e477ce4dc.
-
-* Cater for lowercase OR in licenses types
-
-Props to @pento for the solution
-https://github.com/WordPress/gutenberg/pull/19369#issuecomment-571008348
-
-* Update package-lock.json via npm v6.13.6
-
-* Check for the same "or" format as we're splitting
-
-Otherwise, the 'or' in `GPL-2.0-or-later` causes an infinite recursion.
-See error in https://travis-ci.com/WordPress/gutenberg/jobs/278348885.
-
-* Update package-lock.json after running run check-local-changes
-
-* Fix package-lock.json conflicts by keeping Jest to 24.9.0, Babel to
-7.8.3
-
-* Update package-lock by running npm install
->>>>>>> f14f1e4d
+* `focusable` replaced `clickable
+
+See https://github.com/facebook/react-native/pull/25274
+
+* Provide a native colors.native.scss
+
+* Upgrade React Native version in Gutenberg web repo
+
+* Jest doesn't have hasteImplModulePath anymore
+
+* Work around other regressions. Will revert when those fixed
+
+* Bump react-native version to 0.61.5
+
+* Update babel-jest to try fixing babel-plugin-jest-hoist jest.mock issue
+
+* Update jest to try fixing babel-plugin-jest-hoist jest.mock issue
+
+* Pin xmldom to older version to bypass license file ambiguity
+
+With newer versions, the license check script doesn't recognise that the
+package is dual licenced and is reporting it as incompatible.
+
+This commit pins the package to an older version. There is no functional
+difference between the two versions, see
+https://github.com/xmldom/xmldom/compare/v0.1.27...v0.1.30
+
+* Revert "Provide a native colors.native.scss"
+
+This reverts commit b05f1e48c03d6ca880a8ffcca4dc7d4261550f8d.
+
+This shouldn't be needed anymore after
+https://github.com/wordpress-mobile/gutenberg-mobile/pull/1683
+
+* Revert "Pin xmldom to older version to bypass license file ambiguity"
+
+This reverts commit 7e3c2b51446ec9db8a171a737d73ff8e477ce4dc.
+
+* Cater for lowercase OR in licenses types
+
+Props to @pento for the solution
+https://github.com/WordPress/gutenberg/pull/19369#issuecomment-571008348
+
+* Update package-lock.json via npm v6.13.6
+
+* Check for the same "or" format as we're splitting
+
+Otherwise, the 'or' in `GPL-2.0-or-later` causes an infinite recursion.
+See error in https://travis-ci.com/WordPress/gutenberg/jobs/278348885.
+
+* Update package-lock.json after running run check-local-changes
+
+* Fix package-lock.json conflicts by keeping Jest to 24.9.0, Babel to
+7.8.3
+
+* Update package-lock by running npm install